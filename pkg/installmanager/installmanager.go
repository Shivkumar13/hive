--- conflicted
+++ resolved
@@ -252,18 +252,10 @@
 
 	m.waitForInstallerBinaries()
 
-<<<<<<< HEAD
 	go m.tailFullInstallLog()
 
-	// Generate an install-config.yaml:
-	sshKey := os.Getenv("SSH_PUB_KEY")
-	pullSecret := os.Getenv("PULL_SECRET")
-	m.log.Info("generating install config")
-	ic, err := install.GenerateInstallConfig(cd, sshKey, pullSecret, true)
-=======
 	m.log.Info("copying install-config.yaml")
 	icData, err := ioutil.ReadFile(m.InstallConfigMountPath)
->>>>>>> d6803ca2
 	if err != nil {
 		m.log.WithError(err).Error("error reading install-config.yaml")
 		return err
